/**
 * Copyright (C) 2009-2011 Typesafe Inc. <http://www.typesafe.com>
 */

package akka.remote

import akka.actor._
import akka.dispatch._
import akka.event.Logging
import akka.serialization.Compression.LZF
import akka.remote.RemoteProtocol._
import akka.remote.RemoteProtocol.RemoteSystemDaemonMessageType._
import com.google.protobuf.ByteString
import akka.event.EventStream
<<<<<<< HEAD
import akka.serialization.SerializationExtension
import akka.serialization.Serialization
import akka.config.ConfigurationException
=======
import akka.dispatch.Promise
import java.net.InetAddress
import akka.serialization.SerializationExtension
import java.util.concurrent.{ TimeoutException, ConcurrentHashMap }
>>>>>>> 0af92f24

/**
 * Remote ActorRefProvider. Starts up actor on remote node and creates a RemoteActorRef representing it.
 */
class RemoteActorRefProvider(
  val systemName: String,
  val settings: ActorSystem.Settings,
  val eventStream: EventStream,
  val scheduler: Scheduler,
  _deadLetters: InternalActorRef) extends ActorRefProvider {

  val log = Logging(eventStream, "RemoteActorRefProvider")

  val remoteSettings = new RemoteSettings(settings.config, systemName)

  def deathWatch = local.deathWatch
  def rootGuardian = local.rootGuardian
  def guardian = local.guardian
  def systemGuardian = local.systemGuardian
  def nodename = remoteSettings.NodeName
  def clustername = remoteSettings.ClusterName
  def terminationFuture = local.terminationFuture
  def dispatcher = local.dispatcher

  val deployer = new RemoteDeployer(settings)

  val remote = new Remote(settings, remoteSettings)
  implicit val transports = remote.transports

  val rootPath: ActorPath = RootActorPath(remote.remoteAddress)

  private val local = new LocalActorRefProvider(systemName, settings, eventStream, scheduler, _deadLetters, rootPath, deployer)

  def init(system: ActorSystemImpl) {
    local.init(system)
    remote.init(system, this)
    local.registerExtraNames(Map(("remote", remote.remoteDaemon)))
    terminationFuture.onComplete(_ ⇒ remote.server.shutdown())
  }

  def actorOf(system: ActorSystemImpl, props: Props, supervisor: InternalActorRef, path: ActorPath, systemService: Boolean, deploy: Option[Deploy]): InternalActorRef = {
    if (systemService) local.actorOf(system, props, supervisor, path, systemService, deploy)
    else {

      /*
       * This needs to deal with “mangled” paths, which are created by remote
       * deployment, also in this method. The scheme is the following:
       * 
       * Whenever a remote deployment is found, create a path on that remote 
       * address below “remote”, including the current system’s identification
       * as “sys@host:port” (typically; it will use whatever the remote
       * transport uses). This means that on a path up an actor tree each node
       * change introduces one layer or “remote/sys@host:port/” within the URI.
       * 
       * Example:
       * 
       * akka://sys@home:1234/remote/sys@remote:6667/remote/sys@other:3333/user/a/b/c
       * 
       * means that the logical parent originates from “sys@other:3333” with 
       * one child (may be “a” or “b”) being deployed on “sys@remote:6667” and 
       * finally either “b” or “c” being created on “sys@home:1234”, where 
       * this whole thing actually resides. Thus, the logical path is 
       * “/user/a/b/c” and the physical path contains all remote placement 
       * information.
       * 
       * Deployments are always looked up using the logical path, which is the
       * purpose of the lookupRemotes internal method.
       */

      @scala.annotation.tailrec
      def lookupRemotes(p: Iterable[String]): Option[Deploy] = {
        p.headOption match {
          case None           ⇒ None
          case Some("remote") ⇒ lookupRemotes(p.drop(2))
          case Some("user")   ⇒ deployer.lookup(p.drop(1).mkString("/", "/", ""))
          case Some(_)        ⇒ None
        }
      }

<<<<<<< HEAD
      val elems = path.elements
      val deployment = deploy orElse (elems.head match {
        case "user"   ⇒ deployer.lookup(elems.drop(1).mkString("/", "/", ""))
        case "remote" ⇒ lookupRemotes(elems)
        case _        ⇒ None
      })

      deployment match {
        case Some(Deploy(_, _, _, _, RemoteScope(address))) ⇒
          // FIXME RK this should be done within the deployer, i.e. the whole parsing business
          address.parse(remote.transports) match {
            case Left(x) ⇒
              throw new ConfigurationException("cannot parse remote address: " + x)
            case Right(addr) ⇒
              if (addr == rootPath.address) local.actorOf(system, props, supervisor, path, false, deployment)
              else {
                val rpath = RootActorPath(addr) / "remote" / rootPath.address.hostPort / path.elements
                useActorOnNode(rpath, props.creator, supervisor)
                new RemoteActorRef(this, remote.server, rpath, supervisor, None)
              }
          }

        case _ ⇒ local.actorOf(system, props, supervisor, path, systemService, deployment)
=======
  def actorOf(system: ActorSystemImpl, props: Props, supervisor: InternalActorRef, name: String, systemService: Boolean): InternalActorRef =
    if (systemService) local.actorOf(system, props, supervisor, name, systemService)
    else {
      val path = supervisor.path / name
      val creationPromise = Promise[ActorRef]()(dispatcher)

      actors.putIfAbsent(path.toString, creationPromise) match { // we won the race -- create the actor and resolve the future
        case null ⇒
          val actor: InternalActorRef = try {
            deployer.lookupDeploymentFor(path.toString) match {
              case Some(DeploymentConfig.Deploy(_, _, routerType, nrOfInstances, DeploymentConfig.RemoteScope(remoteAddresses))) ⇒

                def isReplicaNode: Boolean = remoteAddresses exists { _ == remote.remoteAddress }

                //system.eventHandler.debug(this, "%s: Deploy Remote Actor with address [%s] connected to [%s]: isReplica(%s)".format(system.defaultAddress, address, remoteAddresses.mkString, isReplicaNode))

                if (isReplicaNode) {
                  // we are on one of the replica node for this remote actor
                  local.actorOf(system, props, supervisor, name, true) //FIXME systemService = true here to bypass Deploy, should be fixed when create-or-get is replaced by get-or-create (is this fixed now?)
                } else {

                  implicit val dispatcher = if (props.dispatcher == Props.defaultDispatcher) system.dispatcher else props.dispatcher
                  implicit val timeout = system.settings.ActorTimeout

                  // we are on the single "reference" node uses the remote actors on the replica nodes
                  val routerFactory: () ⇒ Router = DeploymentConfig.routerTypeFor(routerType) match {
                    case RouterType.Direct ⇒
                      if (remoteAddresses.size != 1) throw new ConfigurationException(
                        "Actor [%s] configured with Direct router must have exactly 1 remote node configured. Found [%s]"
                          .format(name, remoteAddresses.mkString(", ")))
                      () ⇒ new DirectRouter

                    case RouterType.Broadcast ⇒
                      if (remoteAddresses.size != 1) throw new ConfigurationException(
                        "Actor [%s] configured with Broadcast router must have exactly 1 remote node configured. Found [%s]"
                          .format(name, remoteAddresses.mkString(", ")))
                      () ⇒ new BroadcastRouter

                    case RouterType.Random ⇒
                      if (remoteAddresses.size < 1) throw new ConfigurationException(
                        "Actor [%s] configured with Random router must have at least 1 remote node configured. Found [%s]"
                          .format(name, remoteAddresses.mkString(", ")))
                      () ⇒ new RandomRouter

                    case RouterType.RoundRobin ⇒
                      if (remoteAddresses.size < 1) throw new ConfigurationException(
                        "Actor [%s] configured with RoundRobin router must have at least 1 remote node configured. Found [%s]"
                          .format(name, remoteAddresses.mkString(", ")))
                      () ⇒ new RoundRobinRouter

                    case RouterType.ScatterGather ⇒
                      if (remoteAddresses.size < 1) throw new ConfigurationException(
                        "Actor [%s] configured with ScatterGather router must have at least 1 remote node configured. Found [%s]"
                          .format(name, remoteAddresses.mkString(", ")))
                      () ⇒ new ScatterGatherFirstCompletedRouter()(dispatcher, defaultTimeout)

                    case RouterType.LeastCPU          ⇒ sys.error("Router LeastCPU not supported yet")
                    case RouterType.LeastRAM          ⇒ sys.error("Router LeastRAM not supported yet")
                    case RouterType.LeastMessages     ⇒ sys.error("Router LeastMessages not supported yet")
                    case RouterType.Custom(implClass) ⇒ () ⇒ Routing.createCustomRouter(implClass)
                  }

                  val connections = (Map.empty[RemoteAddress, ActorRef] /: remoteAddresses) { (conns, a) ⇒
                    val remoteAddress = RemoteAddress(system.name, a.host, a.port)
                    conns + (remoteAddress -> RemoteActorRef(remote.system.provider, remote.server, remoteAddress, path, None))
                  }

                  val connectionManager = new RemoteConnectionManager(system, remote, connections)

                  connections.keys foreach { useActorOnNode(system, _, path.toString, props.creator) }

                  actorOf(system, RoutedProps(routerFactory = routerFactory, connectionManager = connectionManager), supervisor, name)
                }

              case deploy ⇒ local.actorOf(system, props, supervisor, name, systemService)
            }
          } catch {
            case e: Exception ⇒
              creationPromise failure e // so the other threads gets notified of error
              throw e
          }

          // actor foreach system.registry.register // only for ActorRegistry backward compat, will be removed later

          creationPromise success actor
          actors.replace(path.toString, creationPromise, actor)
          actor
        case actor: InternalActorRef ⇒ actor
        case future: Future[_]       ⇒ Await.result(future, system.settings.ActorTimeout.duration).asInstanceOf[InternalActorRef]
>>>>>>> 0af92f24
      }
    }
  }

  def actorFor(path: ActorPath): InternalActorRef = path.root match {
    case `rootPath` ⇒ actorFor(rootGuardian, path.elements)
    case RootActorPath(_: RemoteSystemAddress[_], _) ⇒ new RemoteActorRef(this, remote.server, path, Nobody, None)
    case _ ⇒ local.actorFor(path)
  }

  def actorFor(ref: InternalActorRef, path: String): InternalActorRef = path match {
    case ParsedActorPath(address, elems) ⇒
      if (address == rootPath.address) actorFor(rootGuardian, elems)
      else new RemoteActorRef(this, remote.server, new RootActorPath(address) / elems, Nobody, None)
    case _ ⇒ local.actorFor(ref, path)
  }

  def actorFor(ref: InternalActorRef, path: Iterable[String]): InternalActorRef = local.actorFor(ref, path)

  def ask(within: Timeout): Option[AskActorRef] = local.ask(within)

  /**
   * Using (checking out) actor on a specific node.
   */
  def useActorOnNode(path: ActorPath, actorFactory: () ⇒ Actor, supervisor: ActorRef) {
    log.debug("[{}] Instantiating Remote Actor [{}]", rootPath, path)

    val actorFactoryBytes =
      remote.serialization.serialize(actorFactory) match {
        case Left(error)  ⇒ throw error
        case Right(bytes) ⇒ if (remoteSettings.ShouldCompressData) LZF.compress(bytes) else bytes
      }

    val command = RemoteSystemDaemonMessageProtocol.newBuilder
      .setMessageType(USE)
      .setActorPath(path.toString)
      .setPayload(ByteString.copyFrom(actorFactoryBytes))
      .setSupervisor(supervisor.path.toString)
      .build()

    // we don’t wait for the ACK, because the remote end will process this command before any other message to the new actor
    actorFor(RootActorPath(path.address) / "remote") ! command
  }
<<<<<<< HEAD
=======

  private def sendCommandToRemoteNode(connection: ActorRef, command: RemoteSystemDaemonMessageProtocol, withACK: Boolean) {
    if (withACK) {
      try {
        val f = connection ? (command, remoteExtension.RemoteSystemDaemonAckTimeout)
        (try Await.ready(f, remoteExtension.RemoteSystemDaemonAckTimeout).value catch { case _: TimeoutException ⇒ None }) match {
          case Some(Right(receiver)) ⇒
            log.debug("Remote system command sent to [{}] successfully received", receiver)

          case Some(Left(cause)) ⇒
            log.error(cause, cause.toString)
            throw cause

          case None ⇒
            val error = new RemoteException("Remote system command to [%s] timed out".format(connection.path))
            log.error(error, error.toString)
            throw error
        }
      } catch {
        case e: Exception ⇒
          log.error(e, "Could not send remote system command to [{}] due to: {}", connection.path, e.toString)
          throw e
      }
    } else {
      connection ! command
    }
  }

  private[akka] def createDeathWatch(): DeathWatch = local.createDeathWatch() //FIXME Implement Remote DeathWatch, ticket ##1190

  private[akka] def ask(message: Any, recipient: ActorRef, within: Timeout): Future[Any] = local.ask(message, recipient, within)

  private[akka] def tempPath = local.tempPath
>>>>>>> 0af92f24
}

/**
 * Remote ActorRef that is used when referencing the Actor on a different node than its "home" node.
 * This reference is network-aware (remembers its origin) and immutable.
 */
private[akka] class RemoteActorRef private[akka] (
  provider: RemoteActorRefProvider,
  remote: RemoteSupport[ParsedTransportAddress],
  val path: ActorPath,
  val getParent: InternalActorRef,
  loader: Option[ClassLoader])
  extends InternalActorRef {

  def getChild(name: Iterator[String]): InternalActorRef = {
    val s = name.toStream
    s.headOption match {
      case None       ⇒ this
      case Some("..") ⇒ getParent getChild name
      case _          ⇒ new RemoteActorRef(provider, remote, path / s, Nobody, loader)
    }
  }

  @volatile
  private var running: Boolean = true

  def isTerminated: Boolean = !running

  def sendSystemMessage(message: SystemMessage): Unit = remote.send(message, None, this, loader)

  override def !(message: Any)(implicit sender: ActorRef = null): Unit = remote.send(message, Option(sender), this, loader)

  override def ?(message: Any)(implicit timeout: Timeout): Future[Any] = {
    provider.ask(timeout) match {
      case Some(a) ⇒
        this.!(message)(a)
        a.result
      case None ⇒
        this.!(message)(null)
        new DefaultPromise[Any](0)(provider.dispatcher)
    }
  }

  def suspend(): Unit = sendSystemMessage(Suspend())

  def resume(): Unit = sendSystemMessage(Resume())

  def stop(): Unit = sendSystemMessage(Terminate())

  def restart(cause: Throwable): Unit = sendSystemMessage(Recreate(cause))

  @throws(classOf[java.io.ObjectStreamException])
  private def writeReplace(): AnyRef = SerializedActorRef(path.toString)
}<|MERGE_RESOLUTION|>--- conflicted
+++ resolved
@@ -12,16 +12,9 @@
 import akka.remote.RemoteProtocol.RemoteSystemDaemonMessageType._
 import com.google.protobuf.ByteString
 import akka.event.EventStream
-<<<<<<< HEAD
-import akka.serialization.SerializationExtension
-import akka.serialization.Serialization
+import akka.dispatch.Promise
 import akka.config.ConfigurationException
-=======
-import akka.dispatch.Promise
-import java.net.InetAddress
-import akka.serialization.SerializationExtension
-import java.util.concurrent.{ TimeoutException, ConcurrentHashMap }
->>>>>>> 0af92f24
+import java.util.concurrent.{ TimeoutException }
 
 /**
  * Remote ActorRefProvider. Starts up actor on remote node and creates a RemoteActorRef representing it.
@@ -101,7 +94,6 @@
         }
       }
 
-<<<<<<< HEAD
       val elems = path.elements
       val deployment = deploy orElse (elems.head match {
         case "user"   ⇒ deployer.lookup(elems.drop(1).mkString("/", "/", ""))
@@ -125,97 +117,6 @@
           }
 
         case _ ⇒ local.actorOf(system, props, supervisor, path, systemService, deployment)
-=======
-  def actorOf(system: ActorSystemImpl, props: Props, supervisor: InternalActorRef, name: String, systemService: Boolean): InternalActorRef =
-    if (systemService) local.actorOf(system, props, supervisor, name, systemService)
-    else {
-      val path = supervisor.path / name
-      val creationPromise = Promise[ActorRef]()(dispatcher)
-
-      actors.putIfAbsent(path.toString, creationPromise) match { // we won the race -- create the actor and resolve the future
-        case null ⇒
-          val actor: InternalActorRef = try {
-            deployer.lookupDeploymentFor(path.toString) match {
-              case Some(DeploymentConfig.Deploy(_, _, routerType, nrOfInstances, DeploymentConfig.RemoteScope(remoteAddresses))) ⇒
-
-                def isReplicaNode: Boolean = remoteAddresses exists { _ == remote.remoteAddress }
-
-                //system.eventHandler.debug(this, "%s: Deploy Remote Actor with address [%s] connected to [%s]: isReplica(%s)".format(system.defaultAddress, address, remoteAddresses.mkString, isReplicaNode))
-
-                if (isReplicaNode) {
-                  // we are on one of the replica node for this remote actor
-                  local.actorOf(system, props, supervisor, name, true) //FIXME systemService = true here to bypass Deploy, should be fixed when create-or-get is replaced by get-or-create (is this fixed now?)
-                } else {
-
-                  implicit val dispatcher = if (props.dispatcher == Props.defaultDispatcher) system.dispatcher else props.dispatcher
-                  implicit val timeout = system.settings.ActorTimeout
-
-                  // we are on the single "reference" node uses the remote actors on the replica nodes
-                  val routerFactory: () ⇒ Router = DeploymentConfig.routerTypeFor(routerType) match {
-                    case RouterType.Direct ⇒
-                      if (remoteAddresses.size != 1) throw new ConfigurationException(
-                        "Actor [%s] configured with Direct router must have exactly 1 remote node configured. Found [%s]"
-                          .format(name, remoteAddresses.mkString(", ")))
-                      () ⇒ new DirectRouter
-
-                    case RouterType.Broadcast ⇒
-                      if (remoteAddresses.size != 1) throw new ConfigurationException(
-                        "Actor [%s] configured with Broadcast router must have exactly 1 remote node configured. Found [%s]"
-                          .format(name, remoteAddresses.mkString(", ")))
-                      () ⇒ new BroadcastRouter
-
-                    case RouterType.Random ⇒
-                      if (remoteAddresses.size < 1) throw new ConfigurationException(
-                        "Actor [%s] configured with Random router must have at least 1 remote node configured. Found [%s]"
-                          .format(name, remoteAddresses.mkString(", ")))
-                      () ⇒ new RandomRouter
-
-                    case RouterType.RoundRobin ⇒
-                      if (remoteAddresses.size < 1) throw new ConfigurationException(
-                        "Actor [%s] configured with RoundRobin router must have at least 1 remote node configured. Found [%s]"
-                          .format(name, remoteAddresses.mkString(", ")))
-                      () ⇒ new RoundRobinRouter
-
-                    case RouterType.ScatterGather ⇒
-                      if (remoteAddresses.size < 1) throw new ConfigurationException(
-                        "Actor [%s] configured with ScatterGather router must have at least 1 remote node configured. Found [%s]"
-                          .format(name, remoteAddresses.mkString(", ")))
-                      () ⇒ new ScatterGatherFirstCompletedRouter()(dispatcher, defaultTimeout)
-
-                    case RouterType.LeastCPU          ⇒ sys.error("Router LeastCPU not supported yet")
-                    case RouterType.LeastRAM          ⇒ sys.error("Router LeastRAM not supported yet")
-                    case RouterType.LeastMessages     ⇒ sys.error("Router LeastMessages not supported yet")
-                    case RouterType.Custom(implClass) ⇒ () ⇒ Routing.createCustomRouter(implClass)
-                  }
-
-                  val connections = (Map.empty[RemoteAddress, ActorRef] /: remoteAddresses) { (conns, a) ⇒
-                    val remoteAddress = RemoteAddress(system.name, a.host, a.port)
-                    conns + (remoteAddress -> RemoteActorRef(remote.system.provider, remote.server, remoteAddress, path, None))
-                  }
-
-                  val connectionManager = new RemoteConnectionManager(system, remote, connections)
-
-                  connections.keys foreach { useActorOnNode(system, _, path.toString, props.creator) }
-
-                  actorOf(system, RoutedProps(routerFactory = routerFactory, connectionManager = connectionManager), supervisor, name)
-                }
-
-              case deploy ⇒ local.actorOf(system, props, supervisor, name, systemService)
-            }
-          } catch {
-            case e: Exception ⇒
-              creationPromise failure e // so the other threads gets notified of error
-              throw e
-          }
-
-          // actor foreach system.registry.register // only for ActorRegistry backward compat, will be removed later
-
-          creationPromise success actor
-          actors.replace(path.toString, creationPromise, actor)
-          actor
-        case actor: InternalActorRef ⇒ actor
-        case future: Future[_]       ⇒ Await.result(future, system.settings.ActorTimeout.duration).asInstanceOf[InternalActorRef]
->>>>>>> 0af92f24
       }
     }
   }
@@ -259,42 +160,6 @@
     // we don’t wait for the ACK, because the remote end will process this command before any other message to the new actor
     actorFor(RootActorPath(path.address) / "remote") ! command
   }
-<<<<<<< HEAD
-=======
-
-  private def sendCommandToRemoteNode(connection: ActorRef, command: RemoteSystemDaemonMessageProtocol, withACK: Boolean) {
-    if (withACK) {
-      try {
-        val f = connection ? (command, remoteExtension.RemoteSystemDaemonAckTimeout)
-        (try Await.ready(f, remoteExtension.RemoteSystemDaemonAckTimeout).value catch { case _: TimeoutException ⇒ None }) match {
-          case Some(Right(receiver)) ⇒
-            log.debug("Remote system command sent to [{}] successfully received", receiver)
-
-          case Some(Left(cause)) ⇒
-            log.error(cause, cause.toString)
-            throw cause
-
-          case None ⇒
-            val error = new RemoteException("Remote system command to [%s] timed out".format(connection.path))
-            log.error(error, error.toString)
-            throw error
-        }
-      } catch {
-        case e: Exception ⇒
-          log.error(e, "Could not send remote system command to [{}] due to: {}", connection.path, e.toString)
-          throw e
-      }
-    } else {
-      connection ! command
-    }
-  }
-
-  private[akka] def createDeathWatch(): DeathWatch = local.createDeathWatch() //FIXME Implement Remote DeathWatch, ticket ##1190
-
-  private[akka] def ask(message: Any, recipient: ActorRef, within: Timeout): Future[Any] = local.ask(message, recipient, within)
-
-  private[akka] def tempPath = local.tempPath
->>>>>>> 0af92f24
 }
 
 /**
@@ -334,7 +199,7 @@
         a.result
       case None ⇒
         this.!(message)(null)
-        new DefaultPromise[Any](0)(provider.dispatcher)
+        Promise[Any]()(provider.dispatcher)
     }
   }
 
